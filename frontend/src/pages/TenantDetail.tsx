import { useState } from 'react'
import { useParams, Link } from 'react-router-dom'
import { useQuery, useMutation, useQueryClient } from '@tanstack/react-query'
import {
  ArrowLeft,
  Building2,
  Plug,
  Activity,
  Plus,
  MoreVertical,
  Edit,
  Trash2,
  ToggleLeft,
  ToggleRight,
  Copy,
  Info,
  X,
  Wrench,
  ChevronDown,
  ChevronUp
} from 'lucide-react'
import toast from 'react-hot-toast'
import { tenantsApi, connectorsApi } from '@/utils/api'
import { cn } from '@/utils/cn'
import ConnectorModal from '@/components/ConnectorModal'
<<<<<<< HEAD
import ExternalMCPModal from '@/components/ExternalMCPModal'
import ProcessStatus from '@/components/ProcessStatus'
=======
import ConnectorEditModal from '@/components/ConnectorEditModal'
>>>>>>> f235a247
import OAuthManager from '@/components/OAuthManager'
import ToolManagement from '@/components/ToolManagement'
import TenantEditModal from '@/components/TenantEditModal'

const TabButton = ({ 
  isActive, 
  onClick, 
  children 
}: { 
  isActive: boolean
  onClick: () => void
  children: React.ReactNode 
}) => (
  <button
    onClick={onClick}
    className={cn(
      'px-4 py-2 text-sm font-medium rounded-lg transition-colors',
      isActive
        ? 'bg-primary-100 text-primary-700'
        : 'text-gray-600 hover:text-gray-900 hover:bg-gray-100'
    )}
  >
    {children}
  </button>
)

const ConnectionInfoModal = ({
  isOpen,
  onClose,
  connector,
  tenantSlug
}: {
  isOpen: boolean
  onClose: () => void
  connector: any
  tenantSlug: string
}) => {
  const mcpWebSocketUrl = `ws://${window.location.host}/${tenantSlug}/connectors/${connector.id}/mcp`
  const mcpHttpUrl = `http://${window.location.host}/api/v1/${tenantSlug}/connectors/${connector.id}/mcp`
  const isLocalhost = window.location.hostname === 'localhost'

  const copyUrl = (url: string, type: string) => {
    navigator.clipboard.writeText(url)
    toast.success(`${type} URL copied to clipboard`)
  }

  if (!isOpen) return null

  return (
    <div className="fixed inset-0 z-50 overflow-y-auto">
      <div className="flex min-h-screen items-center justify-center p-4">
        <div className="fixed inset-0 bg-gray-500 bg-opacity-75" onClick={onClose} />
        <div className="relative bg-white rounded-lg shadow-xl max-w-2xl w-full">
          {/* Header */}
          <div className="flex items-center justify-between px-6 py-4 border-b border-gray-200">
            <div>
              <h3 className="text-lg font-semibold text-gray-900">Connection Information</h3>
              <p className="text-sm text-gray-600">{connector.name}</p>
            </div>
            <button onClick={onClose} className="text-gray-400 hover:text-gray-600">
              <X className="h-6 w-6" />
            </button>
          </div>

          {/* Content */}
          <div className="px-6 py-4 space-y-4">
            {/* WebSocket URL */}
            <div>
              <label className="block text-sm font-medium text-gray-700 mb-2">
                WebSocket URL
              </label>
              <div className="flex items-center space-x-2">
                <input
                  type="text"
                  value={mcpWebSocketUrl}
                  readOnly
                  className="flex-1 px-3 py-2 border border-gray-300 rounded-lg bg-gray-50 font-mono text-sm"
                />
                <button
                  onClick={() => copyUrl(mcpWebSocketUrl, 'WebSocket')}
                  className="btn-secondary"
                >
                  <Copy className="h-4 w-4" />
                </button>
              </div>
            </div>

            {/* HTTP URL */}
            <div>
              <label className="block text-sm font-medium text-gray-700 mb-2">
                HTTP URL
              </label>
              <div className="flex items-center space-x-2">
                <input
                  type="text"
                  value={mcpHttpUrl}
                  readOnly
                  className="flex-1 px-3 py-2 border border-gray-300 rounded-lg bg-gray-50 font-mono text-sm"
                />
                <button
                  onClick={() => copyUrl(mcpHttpUrl, 'HTTP')}
                  className="btn-secondary"
                >
                  <Copy className="h-4 w-4" />
                </button>
              </div>
            </div>

            {/* Claude Desktop Setup Instructions */}
            <div className="mt-6 p-4 bg-blue-50 border border-blue-200 rounded-lg">
              <h4 className="text-sm font-semibold text-blue-900 mb-2">
                Claude Desktop Setup
              </h4>
              {isLocalhost ? (
                <div className="text-sm text-blue-800 space-y-2">
                  <p><strong>Note:</strong> You're running on localhost. For Claude Desktop to connect, you need to expose your server via HTTPS:</p>
                  <ol className="list-decimal list-inside space-y-1 ml-2">
                    <li>Install ngrok: <code className="bg-blue-100 px-1 rounded">brew install ngrok</code></li>
                    <li>Run: <code className="bg-blue-100 px-1 rounded">ngrok http 3000</code></li>
                    <li>Copy the HTTPS URL from ngrok (e.g., <code className="bg-blue-100 px-1 rounded">https://abc123.ngrok.io</code>)</li>
                    <li>Install mcp-remote if needed: <code className="bg-blue-100 px-1 rounded">npm install -g mcp-remote</code></li>
                    <li>Add to Claude Desktop config:</li>
                  </ol>
                  <pre className="bg-blue-100 p-3 rounded mt-2 overflow-x-auto text-xs">
{`{
  "mcpServers": {
    "${connector.name}": {
      "command": "npx",
      "args": [
        "-y",
        "mcp-remote",
        "https://your-ngrok-url.ngrok.io/api/v1/${tenantSlug}/connectors/${connector.id}/mcp"
      ]
    }
  }
}`}
                  </pre>
                  <p className="mt-2 text-xs text-blue-700">
                    <strong>Note:</strong> If npx is not found, add an <code className="bg-blue-100 px-1 rounded">"env"</code> section with your Node.js PATH. Find it with: <code className="bg-blue-100 px-1 rounded">echo $PATH</code>
                  </p>
                  <pre className="bg-blue-100 p-2 rounded text-xs mt-1">
{`"env": {
  "PATH": "/path/to/node/bin:/usr/local/bin:/usr/bin:/bin"
}`}
                  </pre>
                </div>
              ) : (
                <div className="text-sm text-blue-800 space-y-2">
                  <p>Add this configuration to your Claude Desktop config file:</p>
                  <ol className="list-decimal list-inside space-y-1 ml-2 mb-2">
                    <li>Install mcp-remote if needed: <code className="bg-blue-100 px-1 rounded">npm install -g mcp-remote</code></li>
                    <li>Add the configuration below:</li>
                  </ol>
                  <pre className="bg-blue-100 p-3 rounded mt-2 overflow-x-auto text-xs">
{`{
  "mcpServers": {
    "${connector.name}": {
      "command": "npx",
      "args": [
        "-y",
        "mcp-remote",
        "${mcpHttpUrl}"
      ]
    }
  }
}`}
                  </pre>
                  <p className="mt-2 text-xs text-blue-700">
                    <strong>Note:</strong> If npx is not found, add an <code className="bg-blue-100 px-1 rounded">"env"</code> section with your Node.js PATH. Find it with: <code className="bg-blue-100 px-1 rounded">echo $PATH</code>
                  </p>
                  <pre className="bg-blue-100 p-2 rounded text-xs mt-1">
{`"env": {
  "PATH": "/path/to/node/bin:/usr/local/bin:/usr/bin:/bin"
}`}
                  </pre>
                  <p className="mt-2 text-xs">
                    Config file location:
                    <br />
                    • macOS: <code className="bg-blue-100 px-1 rounded">~/Library/Application Support/Claude/claude_desktop_config.json</code>
                    <br />
                    • Windows: <code className="bg-blue-100 px-1 rounded">%APPDATA%\Claude\claude_desktop_config.json</code>
                  </p>
                </div>
              )}
            </div>
          </div>

          {/* Footer */}
          <div className="px-6 py-4 border-t border-gray-200 flex justify-end">
            <button onClick={onClose} className="btn-primary">
              Done
            </button>
          </div>
        </div>
      </div>
    </div>
  )
}

const DeleteConfirmDialog = ({
  isOpen,
  onClose,
  onConfirm,
  connectorName,
  isDeleting
}: {
  isOpen: boolean
  onClose: () => void
  onConfirm: () => void
  connectorName: string
  isDeleting: boolean
}) => {
  if (!isOpen) return null

  return (
    <div className="fixed inset-0 z-50 overflow-y-auto">
      <div className="flex min-h-screen items-center justify-center p-4">
        <div className="fixed inset-0 bg-gray-500 bg-opacity-75" onClick={onClose} />
        <div className="relative bg-white rounded-lg shadow-xl max-w-md w-full">
          <div className="px-6 py-4">
            <h3 className="text-lg font-semibold text-gray-900 mb-2">Delete Connector</h3>
            <p className="text-sm text-gray-600 mb-4">
              Are you sure you want to delete <span className="font-medium">"{connectorName}"</span>? This action cannot be undone.
            </p>
            <div className="flex justify-end space-x-3">
              <button
                onClick={onClose}
                className="btn-secondary"
                disabled={isDeleting}
              >
                Cancel
              </button>
              <button
                onClick={onConfirm}
                className="px-4 py-2 bg-error-600 text-white rounded-lg hover:bg-error-700 disabled:opacity-50"
                disabled={isDeleting}
              >
                {isDeleting ? 'Deleting...' : 'Delete'}
              </button>
            </div>
          </div>
        </div>
      </div>
    </div>
  )
}

const ConnectorCard = ({ connector, tenantSlug }: { connector: any, tenantSlug: string }) => {
  const [showMenu, setShowMenu] = useState(false)
  const [showConnectionInfo, setShowConnectionInfo] = useState(false)
  const [showTools, setShowTools] = useState(false)
  const [showDeleteDialog, setShowDeleteDialog] = useState(false)
  const [showEditModal, setShowEditModal] = useState(false)
  const queryClient = useQueryClient()


  const deleteMutation = useMutation({
    mutationFn: () => connectorsApi.delete(tenantSlug, connector.id),
    onSuccess: () => {
      queryClient.invalidateQueries({ queryKey: ['connectors', tenantSlug] })
      toast.success('Connector deleted successfully')
      setShowDeleteDialog(false)
    },
    onError: (error: any) => {
      toast.error(error.response?.data?.detail || 'Failed to delete connector')
    }
  })

  const toggleMutation = useMutation({
    mutationFn: () => connectorsApi.toggle(tenantSlug, connector.id),
    onSuccess: () => {
      queryClient.invalidateQueries({ queryKey: ['connectors', tenantSlug] })
      toast.success(connector.is_enabled ? 'Connector disabled' : 'Connector enabled')
    },
    onError: (error: any) => {
      toast.error(error.response?.data?.detail || 'Failed to toggle connector')
    }
  })

  const handleDelete = () => {
    setShowMenu(false)
    setShowDeleteDialog(true)
  }

  const handleEdit = () => {
    setShowMenu(false)
    setShowEditModal(true)
  }

  const confirmDelete = () => {
    deleteMutation.mutate()
  }

  return (
    <>
      <DeleteConfirmDialog
        isOpen={showDeleteDialog}
        onClose={() => setShowDeleteDialog(false)}
        onConfirm={confirmDelete}
        connectorName={connector.name}
        isDeleting={deleteMutation.isPending}
      />

      <ConnectionInfoModal
        isOpen={showConnectionInfo}
        onClose={() => setShowConnectionInfo(false)}
        connector={connector}
        tenantSlug={tenantSlug}
      />

      <ConnectorEditModal
        isOpen={showEditModal}
        onClose={() => setShowEditModal(false)}
        connector={connector}
        tenantSlug={tenantSlug}
      />

<<<<<<< HEAD
              {/* Process Status for External MCP Servers */}
              <div className="mt-3">
                <ProcessStatus
                  connectorId={connector.id}
                  runtimeType={connector.runtime_type}
                  showControls={true}
                />
              </div>

              {/* Action Buttons */}
              <div className="mt-3 flex items-center gap-3">
                <button
                  onClick={() => setShowConnectionInfo(true)}
                  className="inline-flex items-center text-sm text-primary-600 hover:text-primary-700 font-medium"
                >
                  <Info className="h-4 w-4 mr-1" />
                  Connection Info
                </button>
                <button
                  onClick={() => setShowTools(!showTools)}
                  className="inline-flex items-center text-sm text-purple-600 hover:text-purple-700 font-medium"
                >
                  <Wrench className="h-4 w-4 mr-1" />
                  Manage Tools
                  {showTools ? (
                    <ChevronUp className="h-4 w-4 ml-1" />
                  ) : (
                    <ChevronDown className="h-4 w-4 ml-1" />
                  )}
                </button>
              </div>
=======
      <div className="card h-full">
        <div className="card-content h-full flex flex-col">
          {/* Header with title and controls */}
          <div className="flex items-start justify-between gap-4 mb-3">
            <div className="flex-1 min-w-0">
              <h4 className="font-medium text-gray-900 break-words">{connector.name}</h4>
              <p className="text-sm text-gray-600 capitalize">{connector.connector_type}</p>
>>>>>>> f235a247
            </div>

            <div className="flex items-center space-x-2 flex-shrink-0">
              <span className={cn(
                'status-badge',
                connector.is_enabled ? 'status-active' : 'status-inactive'
              )}>
                {connector.is_enabled ? 'Enabled' : 'Disabled'}
              </span>

              <button
                onClick={() => toggleMutation.mutate()}
                disabled={toggleMutation.isPending}
                className="p-1 hover:bg-gray-100 rounded disabled:opacity-50"
              >
                {connector.is_enabled ? (
                  <ToggleRight className="h-5 w-5 text-success-600" />
                ) : (
                  <ToggleLeft className="h-5 w-5 text-gray-400" />
                )}
              </button>

              <div className="relative">
                <button
                  onClick={() => setShowMenu(!showMenu)}
                  className="p-1 hover:bg-gray-100 rounded"
                >
                  <MoreVertical className="h-4 w-4 text-gray-400" />
                </button>

                {showMenu && (
                  <div className="absolute right-0 mt-1 w-48 bg-white rounded-lg shadow-lg border border-gray-200 py-1 z-10">
                    <button
                      onClick={handleEdit}
                      className="flex items-center w-full px-4 py-2 text-sm text-gray-700 hover:bg-gray-50"
                    >
                      <Edit className="h-4 w-4 mr-2" />
                      Edit
                    </button>
                    <button
                      onClick={handleDelete}
                      className="flex items-center w-full px-4 py-2 text-sm text-error-600 hover:bg-error-50"
                    >
                      <Trash2 className="h-4 w-4 mr-2" />
                      Delete
                    </button>
                  </div>
                )}
              </div>
            </div>
          </div>

          {/* Description - grows to fill space */}
          <div className="flex-1 mb-3">
            {connector.description && (
              <p className="text-sm text-gray-500">{connector.description}</p>
            )}
          </div>

          {/* Action Buttons - Always at bottom */}
          <div className="flex items-center gap-3 pt-2 border-t border-gray-100">
            <button
              onClick={() => setShowConnectionInfo(true)}
              className="inline-flex items-center text-sm text-primary-600 hover:text-primary-700 font-medium"
            >
              <Info className="h-4 w-4 mr-1" />
              Connection Info
            </button>
            <button
              onClick={() => setShowTools(!showTools)}
              className="inline-flex items-center text-sm text-purple-600 hover:text-purple-700 font-medium"
            >
              <Wrench className="h-4 w-4 mr-1" />
              Manage Tools
              {showTools ? (
                <ChevronUp className="h-4 w-4 ml-1" />
              ) : (
                <ChevronDown className="h-4 w-4 ml-1" />
              )}
            </button>
          </div>
        </div>

        {/* Expandable Tool Management Section */}
        {showTools && (
          <div className="border-t border-gray-200 px-4 py-4 bg-gray-50">
            <ToolManagement
              tenantSlug={tenantSlug}
              connectorId={connector.id}
              connectorName={connector.name}
            />
          </div>
        )}
      </div>
    </>
  )
}

export default function TenantDetail() {
  const { slug } = useParams<{ slug: string }>()
  const [activeTab, setActiveTab] = useState('overview')
  const [showConnectorModal, setShowConnectorModal] = useState(false)
<<<<<<< HEAD
  const [showExternalMCPModal, setShowExternalMCPModal] = useState(false)
=======
  const [showEditModal, setShowEditModal] = useState(false)
>>>>>>> f235a247

  const { data: tenant, isLoading: tenantLoading } = useQuery({
    queryKey: ['tenant', slug],
    queryFn: () => tenantsApi.get(slug!).then(res => res.data),
    enabled: !!slug
  })

  const { data: connectors = [] } = useQuery({
    queryKey: ['connectors', slug],
    queryFn: () => connectorsApi.list(slug!).then(res => res.data),
    enabled: !!slug
  })

  if (tenantLoading) {
    return (
      <div className="space-y-6">
        <div className="flex items-center space-x-4">
          <div className="h-8 w-8 bg-gray-200 rounded animate-pulse"></div>
          <div className="h-6 w-48 bg-gray-200 rounded animate-pulse"></div>
        </div>
        <div className="h-4 w-96 bg-gray-200 rounded animate-pulse"></div>
        <div className="grid grid-cols-1 md:grid-cols-3 gap-6">
          {[...Array(3)].map((_, i) => (
            <div key={i} className="card animate-pulse">
              <div className="card-content">
                <div className="h-4 bg-gray-200 rounded w-3/4 mb-2"></div>
                <div className="h-8 bg-gray-200 rounded w-1/2"></div>
              </div>
            </div>
          ))}
        </div>
      </div>
    )
  }

  if (!tenant) {
    return (
      <div className="text-center py-12">
        <Building2 className="h-12 w-12 text-gray-400 mx-auto mb-4" />
        <h3 className="text-lg font-medium text-gray-900 mb-2">Tenant not found</h3>
        <p className="text-gray-600 mb-4">The tenant you're looking for doesn't exist.</p>
        <Link to="/tenants" className="btn-primary">
          <ArrowLeft className="h-4 w-4 mr-2" />
          Back to Tenants
        </Link>
      </div>
    )
  }

  return (
    <div className="space-y-6">
      {/* Header */}
      <div className="flex items-center justify-between">
        <div className="flex items-center space-x-4">
          <Link
            to="/tenants"
            className="p-2 hover:bg-gray-100 rounded-lg transition-colors"
          >
            <ArrowLeft className="h-5 w-5 text-gray-600" />
          </Link>
          <div>
            <div className="flex items-center space-x-3">
              <h1 className="text-2xl font-bold text-gray-900">{tenant.name}</h1>
              <span className={cn(
                'status-badge',
                tenant.is_active ? 'status-active' : 'status-inactive'
              )}>
                {tenant.is_active ? 'Active' : 'Inactive'}
              </span>
            </div>
            <div className="mt-1 space-y-1">
              <p className="text-sm">
                <span className="text-gray-500 font-medium">Slug:</span>{' '}
                <span className="text-gray-700 font-mono">{tenant.slug}</span>
              </p>
              {tenant.description && (
                <p className="text-sm">
                  <span className="text-gray-500 font-medium">Description:</span>{' '}
                  <span className="text-gray-700">{tenant.description}</span>
                </p>
              )}
            </div>
          </div>
        </div>
        <div className="flex items-center space-x-2">
          <button
            onClick={() => setShowEditModal(true)}
            className="btn-secondary"
          >
            <Edit className="h-4 w-4 mr-2" />
            Edit Tenant
          </button>
          <Link to={`/mcp-test?tenant=${tenant.slug}`} className="btn-primary">
            <Activity className="h-4 w-4 mr-2" />
            Test MCP
          </Link>
        </div>
      </div>

      {/* Tabs */}
      <div className="flex space-x-2">
        <TabButton
          isActive={activeTab === 'overview'}
          onClick={() => setActiveTab('overview')}
        >
          Overview
        </TabButton>
        <TabButton
          isActive={activeTab === 'connectors'}
          onClick={() => setActiveTab('connectors')}
        >
          Connectors ({connectors.length})
        </TabButton>
        <TabButton
          isActive={activeTab === 'oauth'}
          onClick={() => setActiveTab('oauth')}
        >
          OAuth Settings
        </TabButton>
        <TabButton
          isActive={activeTab === 'activity'}
          onClick={() => setActiveTab('activity')}
        >
          Activity
        </TabButton>
      </div>

      {/* Tab Content */}
      {activeTab === 'overview' && (
        <div className="grid grid-cols-1 md:grid-cols-3 gap-6">
          {/* Stats */}
          <div className="card">
            <div className="card-content">
              <div className="flex items-center justify-between">
                <div>
                  <p className="text-sm font-medium text-gray-600">Total Connectors</p>
                  <p className="text-2xl font-bold text-gray-900">{connectors.length}</p>
                </div>
                <Plug className="h-8 w-8 text-primary-600" />
              </div>
            </div>
          </div>

          <div className="card">
            <div className="card-content">
              <div className="flex items-center justify-between">
                <div>
                  <p className="text-sm font-medium text-gray-600">Active Connectors</p>
                  <p className="text-2xl font-bold text-gray-900">
                    {connectors.filter(c => c.is_enabled).length}
                  </p>
                </div>
                <Activity className="h-8 w-8 text-success-600" />
              </div>
            </div>
          </div>

          <div className="card">
            <div className="card-content">
              <div className="flex items-center justify-between">
                <div>
                  <p className="text-sm font-medium text-gray-600">Connector Types</p>
                  <p className="text-2xl font-bold text-gray-900">
                    {new Set(connectors.map(c => c.connector_type)).size}
                  </p>
                </div>
                <Building2 className="h-8 w-8 text-primary-600" />
              </div>
            </div>
          </div>

          {/* Contact Info */}
          {tenant.contact_email && (
            <div className="md:col-span-3">
              <div className="card">
                <div className="card-header">
                  <h3 className="text-lg font-semibold text-gray-900">Contact Information</h3>
                </div>
                <div className="card-content">
                  <p className="text-sm font-medium text-gray-600">Email</p>
                  <p className="text-gray-900">{tenant.contact_email}</p>
                </div>
              </div>
            </div>
          )}
        </div>
      )}

      {activeTab === 'connectors' && (
        <div className="space-y-4">
          <div className="flex items-center justify-between">
            <h3 className="text-lg font-semibold text-gray-900">Connectors</h3>
            <div className="flex items-center space-x-2">
              <button
                onClick={() => {
                  console.log('Add Connector button clicked (tenant detail)!')
                  setShowConnectorModal(true)
                }}
                className="btn-secondary"
              >
                <Plus className="h-4 w-4 mr-2" />
                Add Native Connector
              </button>
              <button
                onClick={() => {
                  console.log('Add External MCP Server button clicked!')
                  setShowExternalMCPModal(true)
                }}
                className="btn-primary"
              >
                <Plus className="h-4 w-4 mr-2" />
                Add External MCP Server
              </button>
            </div>
          </div>

          {connectors.length > 0 ? (
            <div className="grid grid-cols-1 md:grid-cols-2 lg:grid-cols-3 gap-4">
              {connectors.map((connector) => (
                <ConnectorCard 
                  key={connector.id} 
                  connector={connector} 
                  tenantSlug={slug!} 
                />
              ))}
            </div>
          ) : (
            <div className="text-center py-12">
              <Plug className="h-12 w-12 text-gray-400 mx-auto mb-4" />
              <h3 className="text-lg font-medium text-gray-900 mb-2">No connectors configured</h3>
              <p className="text-gray-600 mb-4">Add your first connector to get started</p>
              <div className="flex items-center justify-center space-x-3">
                <button
                  onClick={() => {
                    console.log('Add Connector button clicked (tenant detail empty state)!')
                    setShowConnectorModal(true)
                  }}
                  className="btn-secondary"
                >
                  <Plus className="h-4 w-4 mr-2" />
                  Add Native Connector
                </button>
                <button
                  onClick={() => {
                    console.log('Add External MCP Server button clicked (empty state)!')
                    setShowExternalMCPModal(true)
                  }}
                  className="btn-primary"
                >
                  <Plus className="h-4 w-4 mr-2" />
                  Add External MCP Server
                </button>
              </div>
            </div>
          )}
        </div>
      )}

      {activeTab === 'oauth' && (
        <div className="space-y-4">
          <div className="flex items-center justify-between">
            <div>
              <h3 className="text-lg font-semibold text-gray-900">OAuth Configuration</h3>
              <p className="text-sm text-gray-600">Configure OAuth providers for this tenant to enable connector authentication</p>
            </div>
          </div>
          
          <OAuthManager tenantSlug={slug!} />
        </div>
      )}

      {activeTab === 'activity' && (
        <div className="card">
          <div className="card-content">
            <div className="text-center py-12">
              <Activity className="h-12 w-12 text-gray-400 mx-auto mb-4" />
              <h3 className="text-lg font-medium text-gray-900 mb-2">Activity log coming soon</h3>
              <p className="text-gray-600">Track all events and changes for this tenant</p>
            </div>
          </div>
        </div>
      )}

      <ConnectorModal
        isOpen={showConnectorModal}
        onClose={() => setShowConnectorModal(false)}
        preselectedTenant={tenant?.slug}
      />

<<<<<<< HEAD
      <ExternalMCPModal
        isOpen={showExternalMCPModal}
        onClose={() => setShowExternalMCPModal(false)}
        preselectedTenant={tenant?.slug}
      />
=======
      {tenant && (
        <TenantEditModal
          isOpen={showEditModal}
          onClose={() => setShowEditModal(false)}
          tenant={tenant}
        />
      )}
>>>>>>> f235a247
    </div>
  )
}<|MERGE_RESOLUTION|>--- conflicted
+++ resolved
@@ -23,12 +23,9 @@
 import { tenantsApi, connectorsApi } from '@/utils/api'
 import { cn } from '@/utils/cn'
 import ConnectorModal from '@/components/ConnectorModal'
-<<<<<<< HEAD
 import ExternalMCPModal from '@/components/ExternalMCPModal'
 import ProcessStatus from '@/components/ProcessStatus'
-=======
 import ConnectorEditModal from '@/components/ConnectorEditModal'
->>>>>>> f235a247
 import OAuthManager from '@/components/OAuthManager'
 import ToolManagement from '@/components/ToolManagement'
 import TenantEditModal from '@/components/TenantEditModal'
@@ -346,7 +343,6 @@
         tenantSlug={tenantSlug}
       />
 
-<<<<<<< HEAD
               {/* Process Status for External MCP Servers */}
               <div className="mt-3">
                 <ProcessStatus
@@ -378,7 +374,6 @@
                   )}
                 </button>
               </div>
-=======
       <div className="card h-full">
         <div className="card-content h-full flex flex-col">
           {/* Header with title and controls */}
@@ -386,7 +381,6 @@
             <div className="flex-1 min-w-0">
               <h4 className="font-medium text-gray-900 break-words">{connector.name}</h4>
               <p className="text-sm text-gray-600 capitalize">{connector.connector_type}</p>
->>>>>>> f235a247
             </div>
 
             <div className="flex items-center space-x-2 flex-shrink-0">
@@ -489,11 +483,8 @@
   const { slug } = useParams<{ slug: string }>()
   const [activeTab, setActiveTab] = useState('overview')
   const [showConnectorModal, setShowConnectorModal] = useState(false)
-<<<<<<< HEAD
   const [showExternalMCPModal, setShowExternalMCPModal] = useState(false)
-=======
   const [showEditModal, setShowEditModal] = useState(false)
->>>>>>> f235a247
 
   const { data: tenant, isLoading: tenantLoading } = useQuery({
     queryKey: ['tenant', slug],
@@ -783,13 +774,11 @@
         preselectedTenant={tenant?.slug}
       />
 
-<<<<<<< HEAD
       <ExternalMCPModal
         isOpen={showExternalMCPModal}
         onClose={() => setShowExternalMCPModal(false)}
         preselectedTenant={tenant?.slug}
       />
-=======
       {tenant && (
         <TenantEditModal
           isOpen={showEditModal}
@@ -797,7 +786,6 @@
           tenant={tenant}
         />
       )}
->>>>>>> f235a247
     </div>
   )
 }